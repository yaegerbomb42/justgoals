--- conflicted
+++ resolved
@@ -163,13 +163,8 @@
                     {/* User Info Section */}
                     <div className="p-4 bg-gradient-to-r from-primary/5 to-secondary/5 border-b border-border">
                       <div className="flex items-center space-x-3">
-<<<<<<< HEAD
-                        <div className="w-10 h-10 rounded-full bg-gradient-to-br from-primary to-secondary flex items-center justify-center text-primary-foreground font-bold text-lg">
-                          {user?.displayName?.[0]?.toUpperCase() ?? user?.email?.[0]?.toUpperCase() ?? '?'}
-=======
                         <div className="w-10 h-10 rounded-full bg-gradient-to-br from-primary to-secondary flex items-center justify-center text-white font-bold text-lg">
                           {(settings?.profile?.displayName || user?.displayName)?.[0]?.toUpperCase() ?? user?.email?.[0]?.toUpperCase() ?? '?'}
->>>>>>> e2ee66fa
                         </div>
                         <div className="flex-1 min-w-0">
                           <div className="font-semibold text-text-primary truncate">
