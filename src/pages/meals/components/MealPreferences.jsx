--- conflicted
+++ resolved
@@ -93,7 +93,6 @@
           <span>Macro Distribution</span>
         </h3>
         
-<<<<<<< HEAD
         <div className="space-y-4">
           <div className="grid grid-cols-1 md:grid-cols-3 gap-4">
             {/* Protein */}
@@ -163,13 +162,11 @@
             </div>
           )}
         </div>
-=======
         <MacroSlider
           macroTargets={formData.macroTargets || { protein: 25, carbs: 45, fat: 30 }}
           dailyCalories={formData.dailyCalories || 2000}
           onChange={handleMacroChange}
         />
->>>>>>> e2ee66fa
       </div>
 
       {/* Dietary Preferences */}
